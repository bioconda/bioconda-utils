--- conflicted
+++ resolved
@@ -34,16 +34,6 @@
           conda list
           python setup.py install
 
-<<<<<<< HEAD
-=======
-      - name: Build docker container
-        run: |
-          docker build -t quay.io/bioconda/bioconda-utils-build-env-cos7:latest ./
-          docker history quay.io/bioconda/bioconda-utils-build-env-cos7:latest
-          docker run --rm -t quay.io/bioconda/bioconda-utils-build-env-cos7:latest sh -lec 'type -t conda && conda info --verbose && conda list'
-          docker build -t quay.io/bioconda/bioconda-utils-test-env-cos7:latest -f ./Dockerfile.test ./
-
->>>>>>> a5882cc8
       - name: Run tests '${{ matrix.py_test_marker }}'
         run: |
           eval "$(conda shell.bash hook)"

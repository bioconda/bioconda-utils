#!/usr/bin/env python

# Workaround for spurious numpy warning message
# ".../importlib/_bootstrap.py:219: RuntimeWarning: numpy.dtype size \
# changed, may indicate binary incompatibility. Expected 96, got 88"
import warnings
warnings.filterwarnings("ignore", message="numpy.dtype size changed")

import sys
import os
import shlex
import logging
from collections import defaultdict, Counter
from functools import partial

import argh
from argh import arg
import networkx as nx
from networkx.drawing.nx_pydot import write_dot
import pandas

from . import utils
from .build import build_recipes
from . import docker_utils
from . import lint_functions
from . import linting
from . import github_integration
from . import bioconductor_skeleton as _bioconductor_skeleton
from . import cran_skeleton
from . import update_pinnings
from . import graph

logger = logging.getLogger(__name__)


def enable_logging(default_loglevel='info'):
    """Adds the parameter ``--loglevel`` and sets up logging

    Args:
      default_loglevel: loglevel used when --loglevel is not passed
    """
    def decorator(func):
        @arg('--loglevel', help="Set logging level (debug, info, warning, error, critical)")
        @utils.wraps(func)
        def wrapper(*args, loglevel=default_loglevel, **kwargs):
            utils.setup_logger('bioconda_utils', loglevel)
            func(*args, **kwargs)
        return wrapper
    return decorator


def enable_debugging():
    """Adds the paremeter ``--pdb`` (or ``-P``) to enable dropping into PDB"""
    def decorator(func):
        @arg('-P', '--pdb', help="Drop into debugger on exception")
        @utils.wraps(func)
        def wrapper(*args, pdb=False, **kwargs):
            try:
                func(*args, **kwargs)
            except Exception as e:
                if pdb:
                    import pdb
                    pdb.post_mortem()
                else:
                    raise
        return wrapper
    return decorator


def enable_threads():
    """Adds the paremeter ``--threads`` (or ``-t``) to limit parallelism"""
    def decorator(func):
        @arg('-t', '--threads', help="Limit maximum number of processes used.")
        @utils.wraps(func)
        def wrapper(*args, threads=16, **kwargs):
            utils.set_max_threads(threads)
            func(*args, **kwargs)
        return wrapper
    return decorator


def select_recipes(packages, git_range, recipe_folder, config_filename, config, force):
    if git_range:
        modified = utils.modified_recipes(git_range, recipe_folder, config_filename)
        if not modified:
            logger.info('No recipe modified according to git, exiting.')
            return []

        # Recipes with changed `meta.yaml` or `build.sh` files
        changed_recipes = [
            os.path.dirname(f) for f in modified
            if os.path.basename(f) in ['meta.yaml', 'build.sh', 'post-link.sh', 'pre-unlink.sh'] and
            os.path.exists(f)
        ]
        logger.info(
            'Recipes to consider according to git: \n{}'.format('\n '.join(changed_recipes)))
    else:
        changed_recipes = []

    blacklisted_recipes = utils.get_blacklist(config['blacklists'], recipe_folder)

    selected_recipes = list(utils.get_recipes(recipe_folder, packages))
    _recipes = []
    for recipe in selected_recipes:
        stripped = os.path.relpath(recipe, recipe_folder)
        if stripped in blacklisted_recipes and recipe in changed_recipes:
            logger.warning('%s is blacklisted but also has changed. Consider '
                           'removing from blacklist if you want to build it', recipe)
        if force:
            _recipes.append(recipe)
            logger.debug('forced: %s', recipe)
            continue
        if stripped in blacklisted_recipes:
            logger.debug('blacklisted: %s', recipe)
            continue
        if git_range:
            if recipe not in changed_recipes:
                continue
        _recipes.append(recipe)
        logger.debug(recipe)

    logger.info('Recipes to lint:\n{}'.format('\n '.join(_recipes)))
    return _recipes

# NOTE:
#
# A package is the name of the software package, like `bowtie`.
#
# A recipe is the path to the recipe of one version of a package, like
# `recipes/bowtie` or `recipes/bowtie/1.0.1`.


@arg('config', help='Path to yaml file specifying the configuration')
@arg('--strict-version', action='store_true', help='Require version to strictly match.')
@arg('--strict-build', action='store_true', help='Require version and build to strictly match.')
@arg('--remove', action='store_true', help='Remove packages from anaconda.')
@arg('--dryrun', '-n', action='store_true', help='Only print removal plan.')
@arg('--url', action='store_true', help='Print anaconda urls.')
@arg('--channel', help="Channel to check for duplicates")
@enable_logging()
def duplicates(config,
               strict_version=False,
               strict_build=False,
               dryrun=False,
               remove=False,
               url=False,
               channel='bioconda'):
    """
    Detect packages in bioconda that have duplicates in the other defined
    channels.
    """
    if remove and not strict_build:
        raise ValueError('Removing packages is only supported in case of '
                         '--strict-build.')

    config = utils.load_config(config)
    if channel not in config['channels']:
        raise ValueError("Channel given with --channel must be in config channels")
    our_channel = channel
    channels = [c for c in config['channels'] if c != our_channel]
    logger.info("Checking for packages from %s also present in %s",
                our_channel, channels)

    check_fields = ['name']
    if strict_version or strict_build:
        check_fields += ['version']
    if strict_build:
        check_fields += ['build']

    def remove_package(spec):
        fn = '{}-{}-{}.tar.bz2'.format(*spec)
        name, version = spec[:2]
        subcmd = [
            'remove', '-f',
            '{channel}/{name}/{version}/{fn}'.format(
                name=name, version=version, fn=fn, channel=our_channel
            )
        ]
        if dryrun:
            logger.info(" ".join([utils.bin_for('anaconda')] + subcmd))
        else:
            token = os.environ.get('ANACONDA_TOKEN')
            if token is None:
                token = []
            else:
                token = ['-t', token]
            logger.info(utils.run([utils.bin_for('anaconda')] + token + subcmd, mask=[token]).stdout)

    # packages in our channel
    repodata = utils.RepoData()
    our_package_specs = set(repodata.get_package_data(check_fields, our_channel))
    logger.info("%s unique packages specs to consider in %s",
                len(our_package_specs), our_channel)

    # packages in channels we depend on
    duplicate = defaultdict(list)
    for channel in channels:
        package_specs = set(repodata.get_package_data(check_fields, channel))
        logger.info("%s unique packages specs to consider in %s",
                    len(package_specs), channel)
        dups = our_package_specs & package_specs
        logger.info("  (of which %s are duplicate)", len(dups))
        for spec in dups:
            duplicate[spec].append(channel)

    print('\t'.join(check_fields + ['channels']))
    for spec, dup_channels in sorted(duplicate.items()):
        if remove:
            remove_package(spec)
        else:
            if url:
                if not strict_version and not strict_build:
                    print('https://anaconda.org/{}/{}'.format(
                          our_channel, spec[0]))
                print('https://anaconda.org/{}/{}/files?version={}'.format(
                    our_channel, *spec))
            else:
                print(*spec, ','.join(dup_channels), sep='\t')


@arg('recipe_folder', help='Path to top-level dir of recipes.')
@arg('config', help='Path to yaml file specifying the configuration')
@arg(
    '--packages',
    nargs="+",
    help='Glob for package[s] to build. Default is to build all packages. Can '
    'be specified more than once')
@arg('--cache', help='''To speed up debugging, use repodata cached locally in
     the provided filename. If the file does not exist, it will be created the
     first time.''')
@arg('--list-funcs', help='''List the linting functions to be used and then
     exit''')
@arg('--only', nargs='+', help='''Only run this linting function. Can be used
     multiple times.''')
@arg('--exclude', nargs='+', help='''Exclude this linting function. Can be used
     multiple times.''')
@arg('--force', action='store_true', help='''Force linting of packages. If
     specified, --git-range will be ignored and only those packages matching
     --packages globs will be linted.''')
@arg('--push-status', action='store_true', help='''If set, the lint status will
     be sent to the current commit on github. Also needs --user and --repo to
     be set. Requires the env var GITHUB_TOKEN to be set. Note that pull
     requests from forks will not have access to encrypted variables on
     ci, so this feature may be of limited use.''')
@arg('--commit', help='Commit on github on which to update status')
@arg('--push-comment', action='store_true', help='''If set, the lint status
     will be posted as a comment in the corresponding pull request (given by
     --pull-request). Also needs --user and --repo to be set. Requires the env
     var GITHUB_TOKEN to be set.''')
@arg('--pull-request', type=int, help='''Pull request id on github on which to
     post a comment.''')
@arg('--user', help='Github user')
@arg('--repo', help='Github repo')
@arg('--git-range', nargs='+',
     help='''Git range (e.g. commits or something like
     "master HEAD" to check commits in HEAD vs master, or just "HEAD" to
     include uncommitted changes). All recipes modified within this range will
     be built if not present in the channel.''')
@arg('--full-report', action='store_true', help='''Default behavior is to
     summarize the linting results; use this argument to get the full
     results as a TSV printed to stdout.''')
@enable_logging()
def lint(recipe_folder, config, packages="*", cache=None, list_funcs=False,
         only=None, exclude=None, force=False, push_status=False, user='bioconda',
         commit=None, push_comment=False, pull_request=None,
         repo='bioconda-recipes', git_range=None, full_report=False):
    """
    Lint recipes

    If --push-status is not set, reports a TSV of linting results to stdout.
    Otherwise pushes a commit status to the specified commit on github.
    """
    if list_funcs:
        print('\n'.join([i.__name__ for i in lint_functions.registry]))
        sys.exit(0)

    if cache is not None:
        utils.RepoData().set_cache(cache)
    registry = lint_functions.registry

    if only is not None:
        registry = list(filter(lambda x: x.__name__ in only, registry))
        if len(registry) == 0:
            sys.stderr.write('No valid linting functions selected, exiting.\n')
            sys.exit(1)

    config_filename = config
    config = utils.load_config(config)

    _recipes = select_recipes(packages, git_range, recipe_folder, config_filename, config, force)

    lint_args = linting.LintArgs(exclude=exclude, registry=registry)
    report = linting.lint(_recipes, lint_args)

    # The returned dataframe is in tidy format; summarize a bit to get a more
    # reasonable log
    if report is not None:
        pandas.set_option('max_colwidth', 500)
        summarized = pandas.DataFrame(
            dict(failed_tests=report.groupby('recipe')['check'].agg('unique')))
        if not full_report:
            logger.error('\n\nThe following recipes failed linting. See '
                         'https://bioconda.github.io/linting.html for details:\n\n%s\n',
                         summarized.to_string())
        else:
            report.to_csv(sys.stdout, sep='\t')

        if push_status:
            github_integration.update_status(
                user, repo, commit, state='error', context='linting',
                description='linting failed, see travis log', target_url=None)
        if push_comment:
            msg = linting.markdown_report(summarized)
            github_integration.push_comment(
                user, repo, pull_request, msg)
        sys.exit(1)

    else:
        if push_status:
            github_integration.update_status(
                user, repo, commit, state='success', context='linting',
                description='linting passed', target_url=None)
        if push_comment:
            msg = linting.markdown_report()
            github_integration.push_comment(
                user, repo, pull_request, msg)


@arg('recipe_folder', help='Path to top-level dir of recipes.')
@arg('config', help='Path to yaml file specifying the configuration')
@arg(
    '--packages',
    nargs="+",
    help='Glob for package[s] to build. Default is to build all packages. Can '
    'be specified more than once')
@arg('--git-range', nargs='+',
     help='''Git range (e.g. commits or something like
     "master HEAD" to check commits in HEAD vs master, or just "HEAD" to
     include uncommitted changes). All recipes modified within this range will
     be built if not present in the channel.''')
@arg('--testonly', help='Test packages instead of building')
@arg('--force',
     help='''Force building the recipe even if it already exists in the
     bioconda channel. If --force is specified, --git-range is ignored and only
     those packages matching --packages globs will be built.''')
@arg('--docker', action='store_true',
     help='Build packages in docker container.')
@arg('--mulled-test', action='store_true', help="Run a mulled-build test on the built package")
@arg('--mulled-upload-target', help="Provide a quay.io target to push mulled docker images to.")
@arg('--build_script_template', help='''Filename to optionally replace build
     script template used by the Docker container. By default use
     docker_utils.BUILD_SCRIPT_TEMPLATE. Only used if --docker is True.''')
@arg('--pkg_dir', help='''Specifies the directory to which container-built
     packages should be stored on the host. Default is to use the host's
     conda-bld dir. If --docker is not specified, then this argument is
     ignored.''')
@arg('--anaconda-upload', action='store_true', help='''After building recipes, upload
     them to Anaconda. This requires $ANACONDA_TOKEN to be set.''')
@arg('--keep-image', action='store_true', help='''After building recipes, the
     created Docker image is removed by default to save disk space. Use this
     argument to disable this behavior.''')
@arg('--lint', '--prelint', action='store_true', help='''Just before each recipe, apply
     the linting functions to it. This can be used as an alternative to linting
     all recipes before any building takes place with the `bioconda-utils lint`
     command.''')
@arg('--lint-only', nargs='+',
     help='''Only run this linting function. Can be used multiple times.''')
@arg('--lint-exclude', nargs='+',
     help='''Exclude this linting function. Can be used multiple times.''')
@arg('--check-channels', nargs='+',
     help='''Channels to check recipes against before building. Any recipe
     already present in one of these channels will be skipped. The default is
     the first two channels specified in the config file. Note that this is
     ignored if you specify --git-range.''')
@enable_logging()
def build(
    recipe_folder,
    config,
    packages="*",
    git_range=None,
    testonly=False,
    force=False,
    docker=None,
    mulled_test=False,
    build_script_template=None,
    pkg_dir=None,
    anaconda_upload=False,
    mulled_upload_target=None,
    keep_image=False,
    lint=False,
    lint_only=None,
    lint_exclude=None,
    check_channels=None,
):
    cfg = utils.load_config(config)
    setup = cfg.get('setup', None)
    if setup:
        logger.debug("Running setup: %s" % setup)
        for cmd in setup:
            utils.run(shlex.split(cmd))

    # handle git range
    if git_range and not force:
        modified = utils.modified_recipes(git_range, recipe_folder, config)
        if not modified:
            logger.info('No recipe modified according to git, exiting.')
            exit(0)
        # obtain list of packages to build. `modified` will be a list of *all*
        # files so we need to extract just the package names since
        # build_recipes expects globs

        packages = list(
            set(
                [
                    os.path.dirname(os.path.relpath(f, recipe_folder))
                    for f in modified
                ]
            )
        )
        logger.info('Recipes modified according to git: {}'.format(' '.join(packages)))

    if docker:
        if build_script_template is not None:
            build_script_template = open(build_script_template).read()
        else:
            build_script_template = docker_utils.BUILD_SCRIPT_TEMPLATE
        if pkg_dir is None:
            use_host_conda_bld = True
        else:
            use_host_conda_bld = False

        docker_builder = docker_utils.RecipeBuilder(
            build_script_template=build_script_template,
            pkg_dir=pkg_dir,
            use_host_conda_bld=use_host_conda_bld,
            keep_image=keep_image,
        )
    else:
        docker_builder = None

    if lint:
        registry = lint_functions.registry
        if lint_only is not None:
            registry = tuple(func for func in registry if func.__name__ in lint_only)
            if len(registry) == 0:
                sys.stderr.write('No valid linting functions selected, exiting.\n')
                sys.exit(1)
        lint_args = linting.LintArgs(exclude=lint_exclude, registry=registry)
    else:
        lint_args = None
        if lint_only is not None:
            logger.warning('--lint-only has no effect unless --lint is specified.')
        if lint_exclude is not None:
            logger.warning('--lint-exclude has no effect unless --lint is specified.')

    label = os.getenv('BIOCONDA_LABEL', None)
    if label == "":
        label = None

    success = build_recipes(
        recipe_folder,
        config=config,
        packages=packages,
        testonly=testonly,
        force=force,
        mulled_test=mulled_test,
        docker_builder=docker_builder,
        anaconda_upload=anaconda_upload,
        mulled_upload_target=mulled_upload_target,
        lint_args=lint_args,
        check_channels=check_channels,
        label=label,
    )
    exit(0 if success else 1)


@arg('recipe_folder', help='Path to recipes directory')
@arg('config', help='Path to yaml file specifying the configuration')
@arg('--packages',
     nargs="+",
     help='Glob for package[s] to show in DAG. Default is to show all '
     'packages. Can be specified more than once')
@arg('--format', choices=['gml', 'dot', 'txt'], help='''Set format to print
     graph. "gml" and "dot" can be imported into graph visualization tools
     (graphviz, gephi, cytoscape). "txt" will print out recipes grouped by
     independent subdags, largest subdag first, each in topologically sorted
     order. Singleton subdags (if not hidden with --hide-singletons) are
     reported as one large group at the end.''')
@arg('--hide-singletons',
     action='store_true',
     help='Hide singletons in the printed graph.')
@enable_logging()
def dag(recipe_folder, config, packages="*", format='gml', hide_singletons=False):
    """
    Export the DAG of packages to a graph format file for visualization
    """
    dag, name2recipes = graph.build(utils.get_recipes(recipe_folder, "*"), config)
    if packages != "*":
        dag = graph.filter(dag, packages)
    if hide_singletons:
        for node in nx.nodes(dag):
            if dag.degree(node) == 0:
                dag.remove_node(node)
    if format == 'gml':
        nx.write_gml(dag, sys.stdout.buffer)
    elif format == 'dot':
        write_dot(dag, sys.stdout)
    elif format == 'txt':
        subdags = sorted(map(sorted, nx.connected_components(dag.to_undirected())))
        subdags = sorted(subdags, key=len, reverse=True)
        singletons = []
        for i, s in enumerate(subdags):
            if len(s) == 1:
                singletons += s
                continue
            print("# subdag {0}".format(i))
            subdag = dag.subgraph(s)
            recipes = [
                recipe for package in nx.topological_sort(subdag)
                for recipe in name2recipes[package]]
            print('\n'.join(recipes) + '\n')
        if not hide_singletons:
            print('# singletons')
            recipes = [recipe for package in singletons for recipe in
                       name2recipes[package]]
            print('\n'.join(recipes) + '\n')


@arg('recipe_folder', help='Path to recipes directory')
@arg('config', help='Path to yaml file specifying the configuration')
@arg('--packages',
     nargs="+",
     help='Glob for package[s] to update, as needed due to a change in pinnings')
@arg('--skip-additional-channels',
     nargs='*',
     help="""Skip updating/bumping packges that are already built with
     compatible pinnings in one of the given channels in addition to those
     listed in 'config'.""")
@arg('--bump-only-python',
     help="""Bump package build numbers even if the only applicable pinning
     change is the python version. This is generally required unless you plan
     on building everything.""")
@arg('--cache', help='''To speed up debugging, use repodata cached locally in
     the provided filename. If the file does not exist, it will be created the
     first time.''')
@enable_logging()
@enable_threads()
@enable_debugging()
def update_pinning(recipe_folder, config, packages="*",
                   skip_additional_channels=None,
                   bump_only_python=False,
                   cache=None):
    """Bump a package build number and all dependencies as required due
    to a change in pinnings
    """
    config = utils.load_config(config)
    if skip_additional_channels:
        config['channels'] += skip_additional_channels

    if cache:
        utils.RepoData().set_cache(cache)
    utils.RepoData().df  # trigger load

    build_config = utils.load_conda_build_config()
    blacklist = utils.get_blacklist(config.get('blacklists'), recipe_folder)

    all_recipes = utils.get_recipes(recipe_folder, '*')

    from . import recipe
    dag = graph.build_from_recipes(
        recip for recip in recipe.load_parallel_iter(recipe_folder, "*")
        if recip.reldir not in blacklist)

    if packages != "*":
        dag = graph.filter_recipe_dag(dag, packages)

    logger.warning("Considering %i recipes", len(dag))

    stats = Counter()
    hadErrors = set()
    bumpErrors = set()

    needs_bump = partial(update_pinnings.check, build_config=build_config)

    State = update_pinnings.State

    for status, recip in zip(utils.parallel_iter(needs_bump, dag, "Processing..."), dag):
        logger.debug("Recipe %s status: %s", recip, status)
        stats[status] += 1
        if status.needs_bump(bump_only_python):
            logger.info("Bumping %s", recip)
            recip.reset_buildnumber(int(recip['build']['number'])+1)
            recip.save()
        elif status.failed():
            logger.info("Failed to inspect %s", recip)
            hadErrors.add(recipe)
        else:
            logger.info('OK: %s', recip)

    # Print some information
    print("Packages requiring the following:")
    print(stats)
    #print("  No build number change needed: {}".format(stats[STATE.ok]))
    #print("  A rebuild for a new python version: {}".format(stats[STATE.bump_python]))
    #print("  A build number increment: {}".format(stats[STATE.bump]))

    if hadErrors:
        print("{} packages produced an error "
              "in conda-build: {}".format(len(hadErrors), list(hadErrors)))

    if bumpErrors:
        print("The build numbers in the following recipes "
              "could not be incremented: {}".format(list(bumpErrors)))


@arg('recipe_folder', help='Path to recipes directory')
@arg('config', help='Path to yaml file specifying the configuration')
@arg('--dependencies', nargs='+',
     help='''Return recipes in `recipe_folder` in the dependency chain for the
     packages listed here. Answers the question "what does PACKAGE need?"''')
@arg('--reverse-dependencies', nargs='+',
     help='''Return recipes in `recipe_folder` in the reverse dependency chain
     for packages listed here. Answers the question "what depends on
     PACKAGE?"''')
@arg('--restrict',
     help='''Restrict --dependencies to packages in `recipe_folder`. Has no
     effect if --reverse-dependencies, which always looks just in the recipe
     dir.''')
@enable_logging()
def dependent(recipe_folder, config, restrict=False,
              dependencies=None, reverse_dependencies=None):
    """
    Print recipes dependent on a package
    """
    if dependencies and reverse_dependencies:
        raise ValueError(
            '`dependencies` and `reverse_dependencies` are mutually exclusive')
    if not any([dependencies, reverse_dependencies]):
        raise ValueError(
            'One of `--dependencies` or `--reverse-dependencies` is required.')

    d, n2r = graph.build(utils.get_recipes(recipe_folder, "*"), config, restrict=restrict)

    if reverse_dependencies is not None:
        func, packages = nx.algorithms.descendants, reverse_dependencies
    elif dependencies is not None:
        func, packages = nx.algorithms.ancestors, dependencies

    pkgs = []
    for pkg in packages:
        pkgs.extend(list(func(d, pkg)))
    print('\n'.join(sorted(list(set(pkgs)))))


@arg('package', help='''Bioconductor package name. This is case-sensitive, and
     must match the package name on the Bioconductor site. If "update-all-packages"
     is specified, then all packages in a given bioconductor release will be
     created/updated (--force is then implied).''')
@arg('recipe_folder', help='Path to recipes directory')
@arg('config', help='Path to yaml file specifying the configuration')
@arg('--versioned', action='store_true', help='''If specified, recipe will be
     created in RECIPES/<package>/<version>''')
@arg('--force', action='store_true', help='''Overwrite the contents of an
     existing recipe. If --recursive is also used, then overwrite *all* recipes
     created.''')
@arg('--pkg-version', help='''Package version to use instead of the current
     one''')
@arg('--bioc-version', help="""Version of Bioconductor to target. If not
     specified, then automatically finds the latest version of Bioconductor
     with the specified version in --pkg-version, or if --pkg-version not
     specified, then finds the the latest package version in the latest
     Bioconductor version""")
@arg('--recursive', action='store_true', help="""Creates the recipes for all
     Bioconductor and CRAN dependencies of the specified package.""")
@arg('--skip-if-in-channels', nargs='*', help="""When --recursive is used, it will build
     *all* recipes. Use this argument to skip recursive building for packages
     that already exist in the packages listed here.""")
@enable_logging('debug')
def bioconductor_skeleton(
    recipe_folder, config, package, versioned=False, force=False,
    pkg_version=None, bioc_version=None, recursive=False,
    skip_if_in_channels=['conda-forge', 'bioconda']):
    """
    Build a Bioconductor recipe. The recipe will be created in the `recipes`
    directory and will be prefixed by "bioconductor-". If `--recursive` is set,
    then any R dependency recipes will be prefixed by "r-".

    These R recipes must be evaluated on a case-by-case basis to determine if
    they are relevant to biology (in which case they should be submitted to
    bioconda) or not (submit to conda-forge).

    Biology-related:
        `bioconda-utils clean-cran-skeleton <recipe> --no-windows`
        and submit to Bioconda.

    Not bio-related:
        `bioconda-utils clean-cran-skeleton <recipe>`
        and submit to conda-forge.

    """
    seen_dependencies = set()

    if package == "update-all-packages":
        if not bioc_version:
            bioc_version = _bioconductor_skeleton.latest_bioconductor_release_version()
        packages = _bioconductor_skeleton.fetchPackages(bioc_version)
        problems = []
        for k, v in packages.items():
            try:
                _bioconductor_skeleton.write_recipe(
                    k, recipe_folder, config, force=True, bioc_version=bioc_version,
                    pkg_version=v['Version'], versioned=versioned, packages=packages,
                    skip_if_in_channels=skip_if_in_channels)
            except:
                problems.append(k)
        if len(problems):
            sys.exit("The following recipes had problems and were not finished: {}".format(", ".join(problems)))
    else:
        _bioconductor_skeleton.write_recipe(
            package, recipe_folder, config, force=force, bioc_version=bioc_version,
            pkg_version=pkg_version, versioned=versioned, recursive=recursive,
            seen_dependencies=seen_dependencies,
            skip_if_in_channels=skip_if_in_channels)


@arg('recipe', help='''Path to recipe to be cleaned''')
@arg('--no-windows', action='store_true', help="""Use this when submitting an
     R package to Bioconda. After a CRAN skeleton is created, any
     Windows-related lines will be removed and the bld.bat file will be
     removed.""")
@enable_logging()
def clean_cran_skeleton(recipe, no_windows=False):
    """
    Cleans skeletons created by `conda skeleton cran`.

    Before submitting to conda-forge or Bioconda, recipes generated with `conda
    skeleton cran` need to be cleaned up: comments removed, licenses fixed, and
    other linting.

    Use --no-windows for a Bioconda submission.
    """
    cran_skeleton.clean_skeleton_files(recipe, no_windows=no_windows)


@arg('recipe_folder', help='Path to recipes directory')
@arg('config', help='Path to yaml file specifying the configuration')
@arg('--packages',
     nargs="+",
     help='Glob for package[s] to show in DAG. Default is to show all '
     'packages. Can be specified more than once')
@arg('--exclude-subrecipes', help='''By default, only subrecipes explicitly
     enabled for watch in meta.yaml are considered. Set to 'always' to
     exclude all subrecipes.  Set to 'never' to include all subrecipes''')
@arg('--exclude-channels', nargs="+", help='''Exclude recipes
     building packages present in other channels. Set to 'none' to disable
     check.''')
@arg('--ignore-blacklists', help='''Do not exclude recipes from blacklist''')
@arg('--no-fetch-requirements', help='''Do not try to determine upstream
     requirements''')
@arg('--cache', help='''To speed up debugging, use repodata cached locally in
     the provided filename. If the file does not exist, it will be created
     the first time. Caution: The cache will not be updated if
     exclude-channels is changed''')
@arg('--unparsed-urls', help='''Write unrecognized urls to this file''')
@arg('--failed-urls', help='''Write urls with permanent failure to this file''')
@arg('--recipe-status', help='''Write status for each recipe to this file''')
@arg('--check-branch', help='''Check if recipe has active branch''')
@arg("--only-active", action="store_true", help="Check only recipes with active update")
@arg("--create-branch", action="store_true", help='''Create branch for each
     update''')
@arg("--create-pr", action="store_true", help='''Create PR for each update.
     Implies create-branch.''')
@arg("--max-updates", help='''Exit after ARG updates''')
@arg("--parallel", help='''Maximum number of recipes to consider in parallel''')
@arg("--dry-run", help='''Don't update remote git or github"''')
@enable_logging()
def autobump(recipe_folder, config, packages='*', cache=None,
             failed_urls=None, unparsed_urls=None, recipe_status=None,
             exclude_subrecipes=None, exclude_channels='conda-forge',
             ignore_blacklists=False,
             no_fetch_requirements=False,
             check_branch=False, create_branch=False, create_pr=False,
             only_active=False,
             max_updates=0, parallel=100, dry_run=False):
    """
    Updates recipes in recipe_folder
    """
    # load an register config
    utils.load_config(config)
    from . import update
    from . import githandler
    from . import githubhandler
    from . import hosters
    scanner = update.Scanner(recipe_folder, packages,
                             cache and cache + "_scan.pkl",
                             max_inflight=parallel,
                             status_fn=recipe_status)
    if not ignore_blacklists:
        scanner.add(update.ExcludeBlacklisted, config)
    if exclude_subrecipes != "never":
        scanner.add(update.ExcludeSubrecipe,
                    always=exclude_subrecipes == "always")
    git_handler = None
    if check_branch or create_branch or create_pr or only_active:
        git_handler = githandler.GitHandler(recipe_folder, dry_run)
        if only_active:
            scanner.add(update.ExcludeNoActiveUpdate, git_handler)
        scanner.add(update.GitLoadRecipe, git_handler)
    else:
        scanner.add(update.LoadRecipe)
    if exclude_channels != ["none"]:
        if not isinstance(exclude_channels, list):
            exclude_channels = [exclude_channels]
        scanner.add(update.ExcludeOtherChannel, exclude_channels,
                    cache and cache + "_repodata.txt")

    scanner.add(update.UpdateVersion, hosters.Hoster.select_hoster, unparsed_urls)
    if not no_fetch_requirements:
        scanner.add(update.FetchUpstreamDependencies)
    scanner.add(update.UpdateChecksums, failed_urls)

    if create_branch or create_pr:
        scanner.add(update.GitWriteRecipe, git_handler)
    else:
        scanner.add(update.WriteRecipe)

    if create_pr:
        token = os.environ.get("GITHUB_TOKEN")
        if not token and not dry_run:
            logger.critical("GITHUB_TOKEN required to create PRs")
            exit(1)
        github_handler = githubhandler.AiohttpGitHubHandler(
            token, dry_run, "bioconda", "bioconda-recipes")
        scanner.add(update.CreatePullRequest, git_handler, github_handler)

    if max_updates:
        scanner.add(update.MaxUpdates, max_updates)
    scanner.run()
    if git_handler:
        git_handler.close()

<<<<<<< HEAD
@arg('recipe_folder', help='Path to recipes directory')
@arg('config', help='Path to yaml file specifying the configuration')
@arg('--subdag', '-k', required=True, metavar='K', type=int, help='Commit the K-th of N subdags.')
@arg('--subdags', '-n', required=True, metavar='N', type=int, help='Number of subdags to consider.')
@arg('--message', '--msg', required=True, metavar='MSG', help='Commit message, will be rendered as "MSG: subdag K of N".')
@enable_logging()
def commit_subdags(recipe_folder, config, subdag=None, subdags=None, message=None):
    utils.commit_subdags(recipe_folder, config, subdags, subdag, message)

=======
@arg('--loglevel', default='info', help='Log level')
def bot(loglevel='info'):
    """Locally accedd bioconda-bot command API

    To run the bot locally, use:

    $ gunicorn bioconda_utils.bot:init_app_internal_celery --worker-class aiohttp.worker.GunicornWebWorker

    You can append --reload to have gunicorn reload if any of the python files change.
    """

    utils.setup_logger('bioconda_utils', loglevel)

    logger.error("Nothing here yet")
>>>>>>> 468ca208

def main():
    argh.dispatch_commands([
        build, dag, dependent, lint, duplicates, update_pinning,
<<<<<<< HEAD
        bioconductor_skeleton, clean_cran_skeleton, autobump, commit_subdags
=======
        bioconductor_skeleton, clean_cran_skeleton, autobump, bot
>>>>>>> 468ca208
    ])<|MERGE_RESOLUTION|>--- conflicted
+++ resolved
@@ -839,7 +839,23 @@
     if git_handler:
         git_handler.close()
 
-<<<<<<< HEAD
+
+@arg('--loglevel', default='info', help='Log level')
+def bot(loglevel='info'):
+    """Locally accedd bioconda-bot command API
+
+    To run the bot locally, use:
+
+    $ gunicorn bioconda_utils.bot:init_app_internal_celery --worker-class aiohttp.worker.GunicornWebWorker
+
+    You can append --reload to have gunicorn reload if any of the python files change.
+    """
+
+    utils.setup_logger('bioconda_utils', loglevel)
+
+    logger.error("Nothing here yet")
+
+
 @arg('recipe_folder', help='Path to recipes directory')
 @arg('config', help='Path to yaml file specifying the configuration')
 @arg('--subdag', '-k', required=True, metavar='K', type=int, help='Commit the K-th of N subdags.')
@@ -848,30 +864,10 @@
 @enable_logging()
 def commit_subdags(recipe_folder, config, subdag=None, subdags=None, message=None):
     utils.commit_subdags(recipe_folder, config, subdags, subdag, message)
-
-=======
-@arg('--loglevel', default='info', help='Log level')
-def bot(loglevel='info'):
-    """Locally accedd bioconda-bot command API
-
-    To run the bot locally, use:
-
-    $ gunicorn bioconda_utils.bot:init_app_internal_celery --worker-class aiohttp.worker.GunicornWebWorker
-
-    You can append --reload to have gunicorn reload if any of the python files change.
-    """
-
-    utils.setup_logger('bioconda_utils', loglevel)
-
-    logger.error("Nothing here yet")
->>>>>>> 468ca208
-
+    
+    
 def main():
     argh.dispatch_commands([
         build, dag, dependent, lint, duplicates, update_pinning,
-<<<<<<< HEAD
-        bioconductor_skeleton, clean_cran_skeleton, autobump, commit_subdags
-=======
-        bioconductor_skeleton, clean_cran_skeleton, autobump, bot
->>>>>>> 468ca208
+        bioconductor_skeleton, clean_cran_skeleton, autobump, bot, commit_subdags
     ])
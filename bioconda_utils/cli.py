#!/usr/bin/env python

import sys
import os
import subprocess as sp
from functools import partial
import shlex
import logging

import yaml
import argh
from argh import arg
import networkx as nx
from networkx.drawing.nx_pydot import write_dot

from . import utils
from .build import build_recipes
from . import docker_utils
from . import lint_functions
from . import linting

logger = logging.getLogger(__name__)
# NOTE:
#
# A package is the name of the software package, like `bowtie`.
#
# A recipe is the path to the recipe of one version of a package, like
# `recipes/bowtie` or `recipes/bowtie/1.0.1`.


@arg('recipe_folder', help='Path to top-level dir of recipes.')
@arg('config', help='Path to yaml file specifying the configuration')
@arg(
    '--packages',
    nargs="+",
    help='Glob for package[s] to build. Default is to build all packages. Can '
    'be specified more than once')
<<<<<<< HEAD
@arg('--cache', help='''To speed up debugging, use repodata cached locally in
     the provided filename. If the file does not exist, it will be created the
     first time.''')
@arg('--list-funcs', help='''List the linting functions to be used and then
     exit''')
@arg('--only', nargs='+', help='''Only run this linting function. Can be used
     multiple times.''')
@arg('--exclude', nargs='+', help='''Exclude this linting function. Can be used
     multiple times.''')
def lint(recipe_folder, config, packages="*", cache=None, list_funcs=False,
         only=None, exclude=None):
    if list_funcs:
        print('\n'.join([i.__name__ for i in lint_functions.registry]))
        sys.exit(0)
    df = linting.channel_dataframe(cache=cache)
    registry = lint_functions.registry
    if only is not None:
        registry = list(filter(lambda x: x.__name__ in only, registry))
        if len(registry) == 0:
            sys.stderr.write('No valid linting functions selected, exiting.\n')
            sys.exit(1)
    report = linting.lint(
        recipe_folder=recipe_folder,
        config=config,
        df=df,
        registry=registry,
        packages=packages,
    )
    report.to_csv(sys.stdout, sep='\t', index=False)


@arg('recipe_folder', help='Path to top-level dir of recipes.')
@arg('config', help='Path to yaml file specifying the configuration')
@arg(
    '--packages',
    nargs="+",
    help='Glob for package[s] to build. Default is to build all packages. Can '
    'be specified more than once')
=======
@arg('--git-range', nargs=2,
     help='Git range (e.g. commits or something like '
     '"master HEAD"). All recipes modified within this range will be built if '
     'not present in the channel.')
>>>>>>> 636d0088
@arg('--testonly', help='Test packages instead of building')
@arg('--force',
     help='Force building the recipe even if it already exists in '
     'the bioconda channel')
@arg('--docker', action='store_true',
     help='Build packages in docker container.')
@arg('--loglevel', help="Set logging level (debug, info, warning, error, critical)")
@arg('--mulled-test', action='store_true', help="Run a mulled-build test on the built package")
@arg('--build_script_template', help='''Filename to optionally replace build
     script template used by the Docker container. By default use
     docker_utils.BUILD_SCRIPT_TEMPLATE. Only used if --docker is True.''')
@arg('--pkg_dir', help='''Specifies the directory to which container-built
     packages should be stored on the host. Default is to use the host's
     conda-bld dir. If --docker is not specified, then this argument is
     ignored.''')
@arg('--conda-build-version',
     help='''Version of conda-build to use if building
     in a docker container. Has no effect otherwise.''')
@arg('--quick', help='''To speed up filtering, do not consider any recipes that
     are > 2 days older than the latest commit to master branch.''')
@arg('--disable-travis-env-vars', action='store_true', help='''By default, any
     environment variables starting with TRAVIS are sent to the Docker
     container. Use this flag to disable that behavior.''')
def build(recipe_folder,
          config,
          packages="*",
          git_range=None,
          testonly=False,
          force=False,
          docker=None,
          loglevel="info",
          mulled_test=False,
          build_script_template=None,
          pkg_dir=None,
          conda_build_version=docker_utils.DEFAULT_CONDA_BUILD_VERSION,
          quick=False,
          disable_travis_env_vars=False,
          ):
    LEVEL = getattr(logging, loglevel.upper())
    logging.basicConfig(level=LEVEL, format='%(levelname)s:%(name)s:%(message)s')
    logging.getLogger('bioconda_utils').setLevel(getattr(logging, loglevel.upper()))
    cfg = utils.load_config(config)
    setup = cfg.get('setup', None)
    if setup:
        logger.debug("Running setup: %s" % setup)
        for cmd in setup:
            utils.run(shlex.split(cmd))
    if docker:
        if build_script_template is not None:
            build_script_template = open(build_script_template).read()
        else:
            build_script_template = docker_utils.BUILD_SCRIPT_TEMPLATE
        if pkg_dir is None:
            use_host_conda_bld = True
        else:
            use_host_conda_bld = False

        docker_builder = docker_utils.RecipeBuilder(
            build_script_template=build_script_template,
            pkg_dir=pkg_dir,
            use_host_conda_bld=use_host_conda_bld,
            conda_build_version=conda_build_version,
        )
    else:
        docker_builder = None

    # handle git range
    if git_range:
        p = sp.run(['git', 'diff',
                          '--relative=recipes',
                          '--name-only'] + git_range +
                         [os.path.join(recipe_folder, '*', 'meta.yaml'),
                          os.path.join(recipe_folder, '*', '*', 'meta.yaml')],
                         stdout=sp.PIPE,
                         universal_newlines=True,
                         check=True)
        modified = p.stdout.strip().split('\n')
        if not modified:
            logger.info('No recipe modified according to git, exiting.')
            exit(0)
        # obtain list of packages to build
        packages = [os.path.dirname(f) for f in modified]
        logger.info('Recipes modified according to git: {}'.format(' '.join(packages)))

    success = build_recipes(
        recipe_folder,
        config=config,
        packages=packages,
        testonly=testonly,
        force=force,
        mulled_test=mulled_test,
        docker_builder=docker_builder,
        quick=quick,
        disable_travis_env_vars=disable_travis_env_vars,
    )
    exit(0 if success else 1)


@arg('recipe_folder', help='Path to recipes directory')
@arg('--packages',
     nargs="+",
     help='Glob for package[s] to show in DAG. Default is to show all '
     'packages. Can be specified more than once')
@arg('--format', choices=['gml', 'dot'], help='Set format to print graph.')
@arg('--hide-singletons',
     action='store_true',
     help='Hide singletons in the printed graph.')
def dag(recipe_folder, packages="*", format='gml', hide_singletons=False):
    """
    Export the DAG of packages to a graph format file for visualization
    """
    dag = utils.get_dag(utils.get_recipes(recipe_folder, packages))[0]
    if hide_singletons:
        for node in nx.nodes(dag):
            if dag.degree(node) == 0:
                dag.remove_node(node)
    if format == 'gml':
        nx.write_gml(dag, sys.stdout.buffer)
    elif format == 'dot':
        write_dot(dag, sys.stdout)


@arg('recipe_folder', help='Path to recipes directory')
@arg('--dependencies', nargs='+',
     help='''Return recipes in `recipe_folder` in the dependency chain for the
     packages listed here. Answers the question "what does PACKAGE need?"''')
@arg('--reverse-dependencies', nargs='+',
     help='''Return recipes in `recipe_folder` in the reverse dependency chain
     for packages listed here. Answers the question "what depends on
     PACKAGE?"''')
@arg('--restrict',
     help='''Restrict --dependencies to packages in `recipe_folder`. Has no
     effect if --reverse-dependencies, which always looks just in the recipe
     dir.''')
@arg('--loglevel', help="Set logging level (debug, info, warning, error, critical)")
def dependent(recipe_folder, restrict=False, dependencies=None, reverse_dependencies=None, loglevel='warning'):
    """
    Print recipes dependent on a package
    """
    if dependencies and reverse_dependencies:
        raise ValueError(
            '`dependencies` and `reverse_dependencies` are mutually exclusive')

    LEVEL = getattr(logging, loglevel.upper())
    logging.basicConfig(level=LEVEL, format='%(levelname)s:%(name)s:%(message)s')
    logging.getLogger('bioconda_utils').setLevel(getattr(logging, loglevel.upper()))

    d, n2r = utils.get_dag(utils.get_recipes(recipe_folder, "*"), restrict=restrict)

    if reverse_dependencies is not None:
        func, packages = nx.algorithms.descendants, reverse_dependencies
    elif dependencies is not None:
        func, packages = nx.algorithms.ancestors, dependencies

    pkgs = []
    for pkg in packages:
        pkgs.extend(list(func(d, pkg)))
    print('\n'.join(sorted(pkgs)))


def main():
    argh.dispatch_commands([build, dag, dependent, lint])<|MERGE_RESOLUTION|>--- conflicted
+++ resolved
@@ -35,7 +35,6 @@
     nargs="+",
     help='Glob for package[s] to build. Default is to build all packages. Can '
     'be specified more than once')
-<<<<<<< HEAD
 @arg('--cache', help='''To speed up debugging, use repodata cached locally in
      the provided filename. If the file does not exist, it will be created the
      first time.''')
@@ -74,12 +73,10 @@
     nargs="+",
     help='Glob for package[s] to build. Default is to build all packages. Can '
     'be specified more than once')
-=======
 @arg('--git-range', nargs=2,
      help='Git range (e.g. commits or something like '
      '"master HEAD"). All recipes modified within this range will be built if '
      'not present in the channel.')
->>>>>>> 636d0088
 @arg('--testonly', help='Test packages instead of building')
 @arg('--force',
      help='Force building the recipe even if it already exists in '

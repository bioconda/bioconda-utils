--- conflicted
+++ resolved
@@ -435,11 +435,8 @@
 @arg("--record-build-failures", action="store_true", help="Record build failures in build_failure.yaml next to the recipe.")
 @arg("--skiplist-leafs", action="store_true", help="Skiplist leaf recipes (i.e. ones that are not depended on by any other recipes) that fail to build.")
 @arg('--disable-live-logs', action='store_true', help="Disable live logging during the build process")
-<<<<<<< HEAD
+@arg('--exclude', nargs='+', help='Packages to exclude during this run')
 @arg('--subdag-depth', type=int, help="Number of levels of root nodes to skip. (Optional, and only if using n_workers)")
-=======
-@arg('--exclude', nargs='+', help='Packages to exclude during this run')
->>>>>>> 869577a7
 @enable_logging()
 def build(recipe_folder, config, packages="*", git_range=None, testonly=False,
           force=False, docker=None, mulled_test=False, build_script_template=None,
@@ -451,11 +448,8 @@
           record_build_failures=False,
           skiplist_leafs=False,
           disable_live_logs=False,
-<<<<<<< HEAD
+          exclude=None,
           subdag_depth=None):
-=======
-          exclude=None):
->>>>>>> 869577a7
     cfg = utils.load_config(config)
     setup = cfg.get('setup', None)
     if setup:
@@ -517,12 +511,9 @@
                             record_build_failures=record_build_failures,
                             skiplist_leafs=skiplist_leafs,
                             live_logs=(not disable_live_logs),
-<<<<<<< HEAD
-                            subdag_depth=subdag_depth)
-=======
                             exclude=exclude,
+                            subdag_depth=subdag_depth
                             )
->>>>>>> 869577a7
     exit(0 if success else 1)
 
 

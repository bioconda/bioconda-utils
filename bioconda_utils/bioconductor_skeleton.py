--- conflicted
+++ resolved
@@ -289,8 +289,6 @@
             self.version = self._pkg_version
 
         else:
-<<<<<<< HEAD
-
             htmls = {
                 'regular_package': os.path.join(
                     base_url, self.bioc_version, 'bioc', 'html',
@@ -319,8 +317,6 @@
             # which we need for reconstructing the tarball URL.
             self.url = request.url
 
-=======
->>>>>>> cdf06fea
             # The table at the bottom of the page has the info we want. An
             # earlier draft of this script parsed the dependencies from the
             # details table.  That's still an option if we need a double-check

--- conflicted
+++ resolved
@@ -298,10 +298,6 @@
         lint_exclude = (lint_args.exclude or ())
         if 'already_in_bioconda' not in lint_exclude:
             lint_exclude = tuple(lint_exclude) + ('already_in_bioconda',)
-<<<<<<< HEAD
-            lint_args = linting.LintArgs(lint_args.df, lint_exclude, lint_args.registry)
-=======
->>>>>>> d67288bf
         lint_args = linting.LintArgs(df, lint_exclude, lint_args.registry)
 
     dag, name2recipes = utils.get_dag(recipes, config=orig_config, blacklist=blacklist)
@@ -374,14 +370,8 @@
         logger.info("Nothing to be done.")
         return True
     # merge subdags of the selected chunk
-<<<<<<< HEAD
-    # ensure that packages which need a build are built in the right order
-    subdag = dag.subgraph(chain.from_iterable(
-        nx.topological_sort(dag.subgraph(cc)) for cc in chunks[subdag_i]
-    ))
-=======
     subdag = dag.subgraph(chunks[subdag_i])
->>>>>>> d67288bf
+
 
     recipes = [recipe
                for package in subdag
@@ -396,10 +386,6 @@
     skipped_recipes = []
     all_success = True
     failed_uploads = []
-<<<<<<< HEAD
-    skip_dependent = defaultdict(list)
-=======
->>>>>>> d67288bf
     channel_packages = utils.get_all_channel_packages(check_channels)
 
     for recipe in recipes:

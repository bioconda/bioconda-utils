--- conflicted
+++ resolved
@@ -321,12 +321,9 @@
                   record_build_failures: bool = False,
                   skiplist_leafs: bool = False,
                   live_logs: bool = True,
-<<<<<<< HEAD
-                  subdag_depth: int = None):
-=======
                   exclude: List[str] = None,
+                  subdag_depth: int = None
                   ):
->>>>>>> 869577a7
     """
     Build one or many bioconda packages.
 
@@ -355,12 +352,9 @@
       keep_old_work: Do not remove anything from environment, even after successful build and test.
       skiplist_leafs: If True, blacklist leaf packages that fail to build
       live_logs: If True, enable live logging during the build process
-<<<<<<< HEAD
-      subdag_depth: Number of levels of nodes to skip. (Optional, only if using n_workers)
-=======
       exclude: list of recipes to exclude. Typically used for
         temporary exclusion; otherwise consider adding recipe to skiplist.
->>>>>>> 869577a7
+      subdag_depth: Number of levels of nodes to skip. (Optional, only if using n_workers)
     """
     if not recipes:
         logger.info("Nothing to be done.")

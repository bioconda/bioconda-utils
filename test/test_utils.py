--- conflicted
+++ resolved
@@ -975,13 +975,11 @@
     for k, v in r.recipe_dirs.items():
         for i in utils.built_package_paths(v):
             assert os.path.exists(i)
-<<<<<<< HEAD
-=======
             ensure_missing(i)
-    
+
 def test_nested_recipes():
-    """  
-    Test get_recipes ability to identify different nesting depths of recipes 
+    """
+    Test get_recipes ability to identify different nesting depths of recipes
     """
     r = Recipes(
 
@@ -1064,11 +1062,10 @@
         mulled_test=False,
     )
     assert build_results
-    
-    assert len(list(utils.get_recipes(r.basedir))) == 8 
-    
+
+    assert len(list(utils.get_recipes(r.basedir))) == 8
+
     for k, v in r.recipe_dirs.items():
         for i in utils.built_package_paths(v):
             assert os.path.exists(i)
->>>>>>> fe25835a
             ensure_missing(i)
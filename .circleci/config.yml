--- conflicted
+++ resolved
@@ -12,19 +12,10 @@
       - add_ssh_keys:
           fingerprints:
             - db:1a:ec:46:59:8f:a8:ad:25:e7:7a:57:76:59:ba:24
-      
-      - checkout
-<<<<<<< HEAD
+
       - run:
-         name: Download common definitions
-         command: curl -s https://raw.githubusercontent.com/bioconda/bioconda-common/master/common.sh > .circleci/common.sh
-=======
-      
-      - common:
-          - run:
-              name: Download common definitions
-              command: curl -s https://raw.githubusercontent.com/bioconda/bioconda-common/master/common.sh > .circleci/common.sh
->>>>>>> e806b2af
+          name: Download common definitions
+          command: curl -s https://raw.githubusercontent.com/bioconda/bioconda-common/master/common.sh > .circleci/common.sh
 
       - restore_cache:
           keys:

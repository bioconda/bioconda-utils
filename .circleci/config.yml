--- conflicted
+++ resolved
@@ -10,7 +10,6 @@
       image: ubuntu-2004:202201-02
     steps:
       - add_ssh_keys:
-<<<<<<< HEAD
           fingerprints:
             - db:1a:ec:46:59:8f:a8:ad:25:e7:7a:57:76:59:ba:24
 
@@ -58,51 +57,6 @@
           path: /tmp/artifacts
 
       - run:
-=======
-        fingerprints:
-          - db:1a:ec:46:59:8f:a8:ad:25:e7:7a:57:76:59:ba:24
-      - checkout
-      - common:
-        run:
-          name: Download common definitions
-          command: curl -s https://raw.githubusercontent.com/bioconda/bioconda-common/master/common.sh > .circleci/common.sh
-
-      - restore_cache:
-        keys:
-          - bioconda-utils-{{
-              checksum ".circleci/common.sh" }}-{{
-              checksum ".circleci/setup.sh" }}-{{
-              checksum ".circleci/config.yml" }}-{{
-              checksum "bioconda_utils/bioconda_utils-requirements.txt" }}
-
-      - setup:
-        - run:
-          name: Setup dependencies
-          command: .circleci/setup.sh
-
-      - save_cache:
-        key: bioconda-utils-{{
-             checksum ".circleci/common.sh" }}-{{
-             checksum ".circleci/setup.sh" }}-{{
-             checksum ".circleci/config.yml" }}-{{
-             checksum "bioconda_utils/bioconda_utils-requirements.txt" }}
-        paths:
-          - miniconda
-
-      - install_bioconda_utils:
-          - run:
-            name: Install bioconda-utils
-            command: |
-              VERSION=$(grep BIOCONDA_UTILS_TAG .circleci/common.sh | cut -f2 -d "=")
-              git checkout ${VERSION}
-              python setup.py install
-
-          - store_artifacts:
-            path: /tmp/artifacts
-
-      - autobump_run: &autobump_run
-        - run:
->>>>>>> 81ba4425
           name: Check recipes for new upstream releases
           command: |
             git clone git@github.com:bioconda/bioconda-recipes
@@ -125,17 +79,6 @@
 workflows:
   version: 2
   bioconda-utils-autobump:
-<<<<<<< HEAD
-    triggers:
-      - schedule:
-          cron: "0 * * * *"
-          filters:
-           branches:
-              only:
-                - master
-    jobs:
-      - autobump
-=======
      triggers:
        - schedule:
            cron: "0 * * * *"
@@ -144,5 +87,4 @@
                only:
                  - master
      jobs:
-       - autobump
->>>>>>> 81ba4425
+       - autobump
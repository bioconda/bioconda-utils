#!/usr/bin/env python3
# -*- coding: utf-8 -*-

import datetime
import os
import sys

import sphinx_autodoc_typehints

# If extensions (or modules to document with autodoc) are in another directory,
# add these directories to sys.path here. If the directory is relative to the
# documentation root, use os.path.abspath to make it absolute, like shown here.
<<<<<<< HEAD
sys.path.insert(0, os.path.abspath('.'))
sys.path.insert(0, os.path.abspath('./_ext'))
=======
sys.path.insert(0, os.path.abspath("."))

>>>>>>> e940defb

def setup(app):
    app.add_css_file("style.css")
    app.add_css_file("font-awesome-4.7.0/css/font-awesome.min.css")


# -- General configuration ------------------------------------------------

# needs_sphinx = '1.0'

extensions = [
<<<<<<< HEAD
    'bioconda_sphinx_ext',
    'details_ext',
    'sphinx.ext.intersphinx',
    'sphinx.ext.todo',
    'sphinx.ext.mathjax',
    'sphinx.ext.ifconfig',
    'sphinx.ext.viewcode',
    'sphinx.ext.extlinks',
    'sphinx.ext.autosectionlabel',
    'sphinx.ext.autodoc',
    'sphinx.ext.autosummary',
    'sphinx.ext.napoleon',
    'sphinx_autodoc_typehints',  # must be loaded after napoleon
    'celery.contrib.sphinx',

    'sphinx.ext.graphviz',  # used for tutorial
=======
    "bioconda_utils.sphinxext",
    "sphinx.ext.intersphinx",
    "sphinx.ext.todo",
    "sphinx.ext.mathjax",
    "sphinx.ext.ifconfig",
    "sphinx.ext.viewcode",
    "sphinx.ext.extlinks",
    "sphinx.ext.autosectionlabel",
    "sphinx.ext.autodoc",
    "sphinx.ext.autosummary",
    "sphinx.ext.napoleon",
    "sphinx_autodoc_typehints",  # must be loaded after napoleon
    "celery.contrib.sphinx",
    "sphinx.ext.graphviz",  # used for tutorial
>>>>>>> e940defb
]

# Add any paths that contain templates here, relative to this directory.
templates_path = ["templates"]

# The suffix(es) of source filenames.
# You can specify multiple suffix as a list of string:
# source_suffix = ['.rst', '.md']
source_suffix = ".rst"

# The master toctree document.
master_doc = "index"

# General information about the project.
<<<<<<< HEAD
project = 'Bioconda'
copyright = '2016-{}, The Bioconda Team'.format(datetime.datetime.now().year)
author = 'The Bioconda Team'
=======
project = "Bioconda"
copyright = "2016-{}, The Bioconda Team".format(datetime.datetime.now().year)
author = "The Bioconda Team"
>>>>>>> e940defb
language = "en"

# There are two options for replacing |today|: either, you set today to some
# non-false value, then it is used:
# today = ''
# Else, today_fmt is used as the format for a strftime call.
# today_fmt = '%B %d, %Y'

# List of patterns, relative to source directory, that match files and
# directories to ignore when looking for source files.
exclude_patterns = ["build"]

# The reST default role (used for this markup: `text`) to use for all
# documents.
default_role = "any"

# If true, '()' will be appended to :func: etc. cross-reference text.
# add_function_parentheses = True

# If true, the current module name will be prepended to all description
# unit titles (such as .. function::).
# add_module_names = True

# If true, sectionauthor and moduleauthor directives will be shown in the
# output. They are ignored by default.
# show_authors = False

# The name of the Pygments (syntax highlighting) style to use.
pygments_style = "sphinx"

# A list of ignored prefixes for module index sorting.
# modindex_common_prefix = []

# If true, keep warnings as "system message" paragraphs in the built documents.
# keep_warnings = False

# If true, `todo` and `todoList` produce output, else they produce nothing.
todo_include_todos = True


# -- Options for HTML output ----------------------------------------------

html_theme = "alabaster"

html_theme_options = {
    "logo": "logo/bioconda_monochrome_small.png",
    "sidebar_includehidden": False,
    "show_related": True,
    "font_family": "Raleway, sans-serif",
    "head_font_family": "'Lato', sans-serif",
    "fixed_sidebar": True,
}

# The name for this set of Sphinx documents.  If None, it defaults to
# "<project> v<release> documentation".
# html_title = None

# A shorter title for the navigation bar.  Default is the same as html_title.
# html_short_title = None

# The name of an image file (relative to this directory) to place at the top
# of the sidebar.
# html_logo = '../logo/bioconda_monochrome_small.png'

# The name of an image file (within the static path) to use as favicon of the
# docs.  This file should be a Windows icon file (.ico) being 16x16 or 32x32
# pixels large.
# html_favicon = None

# Add any paths that contain custom static files (such as style sheets) here,
# relative to this directory. They are copied after the builtin static files,
# so a file named "default.css" will overwrite the builtin "default.css".
html_static_path = ["static"]

html_js_files = ["vega.min.js", "vega-lite.min.js", "vega-embed.min.js"]

# Add any extra paths that contain custom files (such as robots.txt or
# .htaccess) here, relative to this directory. These files are copied
# directly to the root of the documentation.
# html_extra_path = []

# If not '', a 'Last updated on:' timestamp is inserted at every page bottom,
# using the given strftime format.
# html_last_updated_fmt = '%b %d, %Y'

# If true, SmartyPants will be used to convert quotes and dashes to
# typographically correct entities.
# html_use_smartypants = True

# Custom sidebar templates, maps document names to template names.
html_sidebars = {
<<<<<<< HEAD
    '**': [
        'about.html',
        'navigation.html',
        'index.html',
        'searchbox2.html',
=======
    "**": [
        "about.html",
        "navigation.html",
        "index.html",
        "searchbox.html",
>>>>>>> e940defb
    ]
}

html_context = {
<<<<<<< HEAD
    'extra_nav_items': {
        'Browse packages': 'conda-package_index',
        'Bioconda @ Github' : 'https://github.com/bioconda/bioconda-recipes',
        '<img alt="Gitter" src="https://img.shields.io/gitter/room/bioconda/Lobby.svg">':
        'https://gitter.im/bioconda/Lobby'
=======
    "extra_nav_items": {
        "Bioconda @ Github": "https://github.com/bioconda/bioconda-recipes",
        "Package Index": "conda-package_index",
        '<img alt="Gitter" src="https://img.shields.io/gitter/room/bioconda/Lobby.svg">': "https://gitter.im/bioconda/Lobby",
>>>>>>> e940defb
    }
}

# Additional templates that should be rendered to pages, maps page names to
# template names.
# html_additional_pages = {}

# If false, no module index is generated.
# html_domain_indices = True

# If false, no index is generated.
# html_use_index = True

# If true, the index is split into individual pages for each letter.
# html_split_index = False

# If true, links to the reST sources are added to the pages.
# html_show_sourcelink = True

# If true, "Created using Sphinx" is shown in the HTML footer. Default is True.
# html_show_sphinx = True

# If true, "(C) Copyright ..." is shown in the HTML footer. Default is True.
# html_show_copyright = True

# If true, an OpenSearch description file will be output, and all pages will
# contain a <link> tag referring to it.  The value of this option must be the
# base URL from which the finished HTML is served.
# html_use_opensearch = ''

# This is the file name suffix for HTML files (e.g. ".xhtml").
# html_file_suffix = None

# Language to be used for generating the HTML full-text search index.
# Sphinx supports the following languages:
#   'da', 'de', 'en', 'es', 'fi', 'fr', 'h', 'it', 'ja'
#   'nl', 'no', 'pt', 'ro', 'r', 'sv', 'tr'
# html_search_language = 'en'

# A dictionary with options for the search language support, empty by default.
# Now only 'ja' uses this config value
# html_search_options = {'type': 'default'}

# The name of a javascript file (relative to the configuration directory) that
# implements a search results scorer. If empty, the default will be used.
# html_search_scorer = 'scorer.js'

# Output file base name for HTML help builder.
htmlhelp_basename = "bioconda-recipesdoc"

# -- Options for LaTeX output ---------------------------------------------

latex_elements = {
    # The paper size ('letterpaper' or 'a4paper').
    #'papersize': 'letterpaper',
    # The font size ('10pt', '11pt' or '12pt').
    #'pointsize': '10pt',
    # Additional stuff for the LaTeX preamble.
    #'preamble': '',
    # Latex figure (float) alignment
    #'figure_align': 'htbp',
}

# Grouping the document tree into LaTeX files. List of tuples
# (source start file, target name, title,
#  author, documentclass [howto, manual, or own class]).
latex_documents = [
    (
        master_doc,
        "bioconda-recipes.tex",
        "bioconda-recipes Documentation",
        "bioconda",
        "manual",
    ),
]

# The name of an image file (relative to this directory) to place at the top of
# the title page.
# latex_logo = None

# For "manual" documents, if this is true, then toplevel headings are parts,
# not chapters.
# latex_use_parts = False

# If true, show page references after internal links.
# latex_show_pagerefs = False

# If true, show URL addresses after external links.
# latex_show_urls = False

# Documents to append as an appendix to all manuals.
# latex_appendices = []

# If false, no module index is generated.
# latex_domain_indices = True


# -- Options for manual page output ---------------------------------------

# One entry per manual page. List of tuples
# (source start file, name, description, authors, manual section).
man_pages = [
    (master_doc, "bioconda-recipes", "bioconda-recipes Documentation", [author], 1)
]

# If true, show URL addresses after external links.
# man_show_urls = False


# -- Options for Texinfo output -------------------------------------------

# Grouping the document tree into Texinfo files. List of tuples
# (source start file, target name, title, author,
#  dir menu entry, description, category)
texinfo_documents = [
    (
        master_doc,
        "bioconda-recipes",
        "bioconda-recipes Documentation",
        author,
        "bioconda-recipes",
        "One line description of project.",
        "Miscellaneous",
    ),
]

# Documents to append as an appendix to all manuals.
# texinfo_appendices = []

# If false, no module index is generated.
# texinfo_domain_indices = True

# How to display URL addresses: 'footnote', 'no', or 'inline'.
# texinfo_show_urls = 'footnote'

# If true, do not generate a @detailmenu in the "Top" node's menu.
# texinfo_no_detailmenu = False


# Example configuration for intersphinx: refer to the Python standard library.
intersphinx_mapping = {
    "python": ("https://docs.python.org/3", None),
    "conda.io": ("https://conda.io/en/latest", None),
    "conda-build": ("https://conda.io/projects/conda-build/en/latest/", None),
    "conda": ("https://conda.io/projects/conda/en/latest/", None),
    "sphinx": ("https://www.sphinx-doc.org/en/master/", None),
}

# We are using the `extlinks` extension to render links for identifiers:
extlinks = {
    "biotools": ("https://bio.tools/%s", ""),
    "doi": ("https://doi.org/%s", ""),
    "debian": ("https://tracker.debian.org/pkg/%s", ""),
    "pmid": ("https://www.ncbi.nlm.nih.gov/pubmed/%s", ""),
    "rrid": ("https://scicrunch.org/resolver/%s", ""),
    "usegalaxy-eu": ("https://usegalaxy.eu/?tool_id=%s", ""),
    "usegalaxy-org": ("https://usegalaxy.org/?tool_id=%s", ""),
    "usegalaxy-org.au": ("https://usegalaxy.org.au/?tool_id=%s", ""),
}

# add document name before automatic section title reference
autosectionlabel_prefix_document = True

# autogenerate autodoc stubs via autosummary
autosummary_generate = True
# autosummary_mock_imports = [
#     "bioconda_utils.bot",
# ]

# combine docstrings for __init__ and class:
autoclass_content = "both"

# keep order from file (options: alphabetical, groupwise (by type), source)
autodoc_member_order = "bysource"

# default flags for autodoc statements
autodoc_default_flags = ["members", "show-inheritance"]

# autodoc_type_hints: set typing.TYPE_CHECKING to True while building docs
set_type_checking_flag = True

# Bioconda Sphinx Extension Config:
# Git Url for repository containing recipes
bioconda_repo_url = "https://github.com/bioconda/bioconda-recipes.git"

# Path within that repository to folder containing recipes
# bioconda_recipes_path = 'recipes'

# Path within that repository to bioconda config file
# bioconda_config_file = 'config.yml'

# Formats for linkout to other channels
bioconda_other_channels = {"conda-forge": "https://github.com/conda-forge/{}-feedstock"}<|MERGE_RESOLUTION|>--- conflicted
+++ resolved
@@ -10,13 +10,8 @@
 # If extensions (or modules to document with autodoc) are in another directory,
 # add these directories to sys.path here. If the directory is relative to the
 # documentation root, use os.path.abspath to make it absolute, like shown here.
-<<<<<<< HEAD
 sys.path.insert(0, os.path.abspath('.'))
 sys.path.insert(0, os.path.abspath('./_ext'))
-=======
-sys.path.insert(0, os.path.abspath("."))
-
->>>>>>> e940defb
 
 def setup(app):
     app.add_css_file("style.css")
@@ -28,7 +23,6 @@
 # needs_sphinx = '1.0'
 
 extensions = [
-<<<<<<< HEAD
     'bioconda_sphinx_ext',
     'details_ext',
     'sphinx.ext.intersphinx',
@@ -45,22 +39,6 @@
     'celery.contrib.sphinx',
 
     'sphinx.ext.graphviz',  # used for tutorial
-=======
-    "bioconda_utils.sphinxext",
-    "sphinx.ext.intersphinx",
-    "sphinx.ext.todo",
-    "sphinx.ext.mathjax",
-    "sphinx.ext.ifconfig",
-    "sphinx.ext.viewcode",
-    "sphinx.ext.extlinks",
-    "sphinx.ext.autosectionlabel",
-    "sphinx.ext.autodoc",
-    "sphinx.ext.autosummary",
-    "sphinx.ext.napoleon",
-    "sphinx_autodoc_typehints",  # must be loaded after napoleon
-    "celery.contrib.sphinx",
-    "sphinx.ext.graphviz",  # used for tutorial
->>>>>>> e940defb
 ]
 
 # Add any paths that contain templates here, relative to this directory.
@@ -75,15 +53,9 @@
 master_doc = "index"
 
 # General information about the project.
-<<<<<<< HEAD
 project = 'Bioconda'
 copyright = '2016-{}, The Bioconda Team'.format(datetime.datetime.now().year)
 author = 'The Bioconda Team'
-=======
-project = "Bioconda"
-copyright = "2016-{}, The Bioconda Team".format(datetime.datetime.now().year)
-author = "The Bioconda Team"
->>>>>>> e940defb
 language = "en"
 
 # There are two options for replacing |today|: either, you set today to some
@@ -175,35 +147,20 @@
 
 # Custom sidebar templates, maps document names to template names.
 html_sidebars = {
-<<<<<<< HEAD
     '**': [
         'about.html',
         'navigation.html',
         'index.html',
         'searchbox2.html',
-=======
-    "**": [
-        "about.html",
-        "navigation.html",
-        "index.html",
-        "searchbox.html",
->>>>>>> e940defb
     ]
 }
 
 html_context = {
-<<<<<<< HEAD
     'extra_nav_items': {
         'Browse packages': 'conda-package_index',
         'Bioconda @ Github' : 'https://github.com/bioconda/bioconda-recipes',
         '<img alt="Gitter" src="https://img.shields.io/gitter/room/bioconda/Lobby.svg">':
         'https://gitter.im/bioconda/Lobby'
-=======
-    "extra_nav_items": {
-        "Bioconda @ Github": "https://github.com/bioconda/bioconda-recipes",
-        "Package Index": "conda-package_index",
-        '<img alt="Gitter" src="https://img.shields.io/gitter/room/bioconda/Lobby.svg">': "https://gitter.im/bioconda/Lobby",
->>>>>>> e940defb
     }
 }
 
